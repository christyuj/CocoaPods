--- conflicted
+++ resolved
@@ -144,7 +144,6 @@
         project = Pod::Xcode::Project.new(config.project_pods_root + 'Pods.xcodeproj')
         project.source_files.should == installer.xcodeproj.source_files
       end
-<<<<<<< HEAD
 
       it "creates a project with multiple targets" do
         Pod::Source.reset!
@@ -172,8 +171,6 @@
         end
       end
 
-=======
-      
       it "sets up an existing project with pods" do
         basename = platform == :ios ? 'iPhone' : 'Mac'
         projpath = temporary_directory + 'ASIHTTPRequest.xcodeproj'
@@ -206,7 +203,7 @@
           build_phase.files.map(&:uuid).should.include lib.build_file.uuid
         end
       end
->>>>>>> b2fbf8b9
+
     end
   end
 end