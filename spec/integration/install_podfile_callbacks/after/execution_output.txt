CP_AGGRESSIVE_CACHE=TRUE $ pod install --no-repo-update --verbose --no-color 2>&1
Performing existing installation migration

Analyzing dependencies

Resolving dependencies of `Podfile`
Resolving dependencies for target `Pods' (iOS 6.0)
  - Reachability (= 3.1.0)

Comparing resolved specification to the sandbox manifest
  A Reachability

Downloading dependencies

-> Installing Reachability (3.1.0)
 > GitHub download
   $ /usr/bin/git config core.bare
   true
   $ /usr/bin/git config core.bare
   true
   $ /usr/bin/git rev-list --max-count=1 v3.1.0
   f7176f4798d068d233dca5223ae4bd9c8059e830
   $ /usr/bin/git init
   Initialized empty Git repository in ROOT/tmp/install_podfile_callbacks/Pods/Generated/Sources/Reachability/.git/
   $ /usr/bin/git remote add origin
   'CACHES_DIR/GitHub/48f11286750afa2e2eb80564e288f42eed7cbab6'
   $ /usr/bin/git fetch origin tags/v3.1.0 2>&1
   From CACHES_DIR/GitHub/48f11286750afa2e2eb80564e288f42eed7cbab6
    * tag               v3.1.0     -> FETCH_HEAD
   $ /usr/bin/git reset --hard FETCH_HEAD
   HEAD is now at f7176f4 updated podspec
   $ /usr/bin/git checkout -b activated-pod-commit 2>&1
   Switched to a new branch 'activated-pod-commit'
  - Running pre install hooks
    - Podfile

Generating Pods project
  - Creating Pods project
  - Adding source files to Pods project
  - Adding resources to Pods project
  - Linking headers
  - Installing libraries
    - Installing target `Pods-Reachability` iOS 6.0
      - Adding Build files
<<<<<<< HEAD
      - Generating xcconfig file at `Pods/Generated/Pods.xcconfig`
      - Generating target environment header at `Pods/Generated/Pods-environment.h`
      - Generating prefix header at `Pods/Generated/Pods-prefix.pch`
      - Generating copy resources script at `Pods/Generated/Pods-resources.sh`
      - Generating acknowledgements at `Pods/Generated/Pods-acknowledgements.plist`
      - Generating acknowledgements at `Pods/Generated/Pods-acknowledgements.markdown`
      - Generating dummy source file at `Pods/Generated/Pods-dummy.m`
=======
      - Generating public xcconfig file at `Pods/Pods-Reachability.xcconfig`
      - Generating private xcconfig file at `Pods/Pods-Reachability-Private.xcconfig`
      - Generating prefix header at `Pods/Pods-Reachability-prefix.pch`
      - Generating dummy source file at `Pods/Pods-Reachability-dummy.m`
    - Installing target `Pods` iOS 6.0
      - Generating xcconfig file at `Pods/Pods.xcconfig`
      - Generating target environment header at `Pods/Pods-environment.h`
      - Generating copy resources script at `Pods/Pods-resources.sh`
      - Generating acknowledgements at `Pods/Pods-acknowledgements.plist`
      - Generating acknowledgements at `Pods/Pods-acknowledgements.markdown`
      - Generating dummy source file at `Pods/Pods-dummy.m`
>>>>>>> 2fa29fb1
  - Running post install hooks
    - Podfile
  - Writing Xcode project file to `Pods/Generated/Pods.xcodeproj`
  - Writing Lockfile in `Podfile.lock`
  - Writing Manifest in `Pods/Generated/Manifest.lock`

Integrating client project

[!] From now on use `SampleApp.xcworkspace`.

Integrating Pod target `Pods-Reachability` into aggregate target Pods of project `SampleApp.xcodeproj`.

[!] Podfile#config is deprecated. The config is accessible from the parameter passed to the hooks<|MERGE_RESOLUTION|>--- conflicted
+++ resolved
@@ -22,8 +22,7 @@
    f7176f4798d068d233dca5223ae4bd9c8059e830
    $ /usr/bin/git init
    Initialized empty Git repository in ROOT/tmp/install_podfile_callbacks/Pods/Generated/Sources/Reachability/.git/
-   $ /usr/bin/git remote add origin
-   'CACHES_DIR/GitHub/48f11286750afa2e2eb80564e288f42eed7cbab6'
+   $ /usr/bin/git remote add origin 'CACHES_DIR/GitHub/48f11286750afa2e2eb80564e288f42eed7cbab6'
    $ /usr/bin/git fetch origin tags/v3.1.0 2>&1
    From CACHES_DIR/GitHub/48f11286750afa2e2eb80564e288f42eed7cbab6
     * tag               v3.1.0     -> FETCH_HEAD
@@ -42,27 +41,17 @@
   - Installing libraries
     - Installing target `Pods-Reachability` iOS 6.0
       - Adding Build files
-<<<<<<< HEAD
+      - Generating public xcconfig file at `Pods/Generated/Pods-Reachability.xcconfig`
+      - Generating private xcconfig file at `Pods/Generated/Pods-Reachability-Private.xcconfig`
+      - Generating prefix header at `Pods/Generated/Pods-Reachability-prefix.pch`
+      - Generating dummy source file at `Pods/Generated/Pods-Reachability-dummy.m`
+    - Installing target `Pods` iOS 6.0
       - Generating xcconfig file at `Pods/Generated/Pods.xcconfig`
       - Generating target environment header at `Pods/Generated/Pods-environment.h`
-      - Generating prefix header at `Pods/Generated/Pods-prefix.pch`
       - Generating copy resources script at `Pods/Generated/Pods-resources.sh`
       - Generating acknowledgements at `Pods/Generated/Pods-acknowledgements.plist`
       - Generating acknowledgements at `Pods/Generated/Pods-acknowledgements.markdown`
       - Generating dummy source file at `Pods/Generated/Pods-dummy.m`
-=======
-      - Generating public xcconfig file at `Pods/Pods-Reachability.xcconfig`
-      - Generating private xcconfig file at `Pods/Pods-Reachability-Private.xcconfig`
-      - Generating prefix header at `Pods/Pods-Reachability-prefix.pch`
-      - Generating dummy source file at `Pods/Pods-Reachability-dummy.m`
-    - Installing target `Pods` iOS 6.0
-      - Generating xcconfig file at `Pods/Pods.xcconfig`
-      - Generating target environment header at `Pods/Pods-environment.h`
-      - Generating copy resources script at `Pods/Pods-resources.sh`
-      - Generating acknowledgements at `Pods/Pods-acknowledgements.plist`
-      - Generating acknowledgements at `Pods/Pods-acknowledgements.markdown`
-      - Generating dummy source file at `Pods/Pods-dummy.m`
->>>>>>> 2fa29fb1
   - Running post install hooks
     - Podfile
   - Writing Xcode project file to `Pods/Generated/Pods.xcodeproj`
