--- conflicted
+++ resolved
@@ -23,7 +23,6 @@
         @sut.development_pods.name.should == 'Development Pods'
       end
 
-<<<<<<< HEAD
       describe "#prepare_for_serialization" do
 
         it "deletes the Pod and the Development Pods groups if empty" do
@@ -39,14 +38,14 @@
           @sut.pods.children.map(&:name).should == ["group_1", "group_2"]
         end
       end
-=======
+
       it "sets the default build settings of CocoaPods" do
-        @project.build_configurations.each do |configuration|
+        @sut.prepare_for_serialization
+        @sut.build_configurations.each do |configuration|
           configuration.build_settings['CLANG_ENABLE_OBJC_ARC'].should== 'NO'
         end
       end
 
->>>>>>> cce22a68
     end
 
     #-------------------------------------------------------------------------#
