--- conflicted
+++ resolved
@@ -54,12 +54,11 @@
           ref.should.not.be.nil
         end
 
-<<<<<<< HEAD
         it 'adds a Copy Pods Resources build phase to each target' do
           @target_integrator.integrate!
           target = @target_integrator.send(:native_targets).first
           phase = target.shell_script_build_phases.find { |bp| bp.name == 'Copy Pods Resources' }
-          phase.shell_script.strip.should == "\"${SRCROOT}/../Pods/Pods-resources.sh\""
+          phase.shell_script.strip.should == "\"${SRCROOT}/../Pods/Generated/Pods-resources.sh\""
         end
 
         it 'adds a Check Manifest.lock build phase to each target' do
@@ -67,20 +66,7 @@
           target = @target_integrator.send(:native_targets).first
           phase = target.shell_script_build_phases.find { |bp| bp.name == 'Check Pods Manifest.lock' }
           phase.shell_script.should == <<-EOS.strip_heredoc
-          diff "${PODS_ROOT}/../Podfile.lock" "${PODS_ROOT}/Manifest.lock" > /dev/null
-=======
-      it 'adds a Copy Pods Resources build phase to each target' do
-        target = @target_integrator.native_targets.first
-        phase = target.shell_script_build_phases.find { |bp| bp.name == "Copy Pods Resources" }
-        phase.shell_script.strip.should == "\"${SRCROOT}/../Pods/Generated/Pods-resources.sh\""
-      end
-
-      it 'adds a Check Manifest.lock build phase to each target' do
-        target = @target_integrator.native_targets.first
-        phase = target.shell_script_build_phases.find { |bp| bp.name == "Check Pods Manifest.lock" }
-        phase.shell_script.should == <<-EOS.strip_heredoc
           diff "${PODS_ROOT}/../../Podfile.lock" "${PODS_ROOT}/Manifest.lock" > /dev/null
->>>>>>> e3cfdfd6
           if [[ $? != 0 ]] ; then
               cat << EOM
           error: The sandbox is not in sync with the Podfile.lock. Run 'pod install' or update your CocoaPods installation.
