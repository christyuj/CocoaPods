--- conflicted
+++ resolved
@@ -64,15 +64,9 @@
           'HEADER_SEARCH_PATHS'              => '${PODS_HEADERS_SEARCH_PATHS}',
           'PODS_ROOT'                        => relative_pods_root,
           'PODS_HEADERS_SEARCH_PATHS'        => '${PODS_PUBLIC_HEADERS_SEARCH_PATHS}',
-<<<<<<< HEAD
           'PODS_BUILD_HEADERS_SEARCH_PATHS'  => quote(library.build_headers.search_paths),
           'PODS_PUBLIC_HEADERS_SEARCH_PATHS' => quote(public_headers),
-          'GCC_PREPROCESSOR_DEFINITIONS'     => 'COCOAPODS=1'
-=======
-          'PODS_BUILD_HEADERS_SEARCH_PATHS'  => quote(sandbox.build_headers.search_paths),
-          'PODS_PUBLIC_HEADERS_SEARCH_PATHS' => quote(sandbox.public_headers.search_paths),
           'GCC_PREPROCESSOR_DEFINITIONS'     => '$(inherited) COCOAPODS=1'
->>>>>>> 11dca2a8
         })
 
         spec_consumers.each do |consumer|
