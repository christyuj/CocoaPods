require 'open-uri'
require 'tempfile'
require 'zlib'
require 'digest/sha1'

module Pod
  class Downloader
    class Git < Downloader
      include Config::Mixin
      executable :git

      MAX_CACHE_SIZE = 500

      def download
<<<<<<< HEAD
        create_cache unless cache_exist?
        puts '-> Cloning git repo' if config.verbose?
=======
        prepare_cache
        puts '->'.green << ' Cloning git repo' if config.verbose?
        # if a branch is specified, it takes priority over a commit
>>>>>>> 4f92cc88
        if options[:tag]
          download_tag
        elsif options[:branch]
          download_branch
        elsif options[:commit]
          download_commit
        else
          download_head
        end
        removed_cached_repos_if_needed
      end

      def create_cache
        puts "-> Creating cache git repo (#{cache_path})" if config.verbose?
        cache_path.rmtree if cache_path.exist?
        cache_path.mkpath
        git "clone '#{url}' #{cache_path}"
      end

      def removed_cached_repos_if_needed
        return unless caches_dir.exist?
        Dir.chdir(caches_dir) do
          repos = Pathname.new(caches_dir).children.select { |c| c.directory? }.sort_by(&:ctime)
          while caches_size >= MAX_CACHE_SIZE && !repos.empty?
            dir = repos.shift
            puts '->'.yellow << " Removing git cache for `#{origin_url(dir)}'" if config.verbose?
            dir.rmtree
          end
        end
      end

      def cache_path
        @cache_path ||= caches_dir + "#{Digest::SHA1.hexdigest(url.to_s)}"
      end

      def cache_exist?
        cache_path.exist? && origin_url(cache_path).to_s == url.to_s
      end

      def origin_url(dir)
        Dir.chdir(dir) { `git config remote.origin.url`.chomp }
      end

      def caches_dir
        Pathname.new(File.expand_path("~/Library/Caches/CocoaPods/Git"))
      end

      def clone_url
        cache_path
      end

      def caches_size
        # expressed in Mb
        `du -cm`.split("\n").last.to_i
      end

      def update_cache
        puts "-> Updating cache git repo (#{cache_path})" if config.verbose?
        Dir.chdir(cache_path) do
          git "reset --hard HEAD"
          git "clean -d -x -f"
          git "pull"
        end
      end

      def ref_exists?(ref)
        Dir.chdir(cache_path) { git "rev-list --max-count=1 #{ref}" }
        $? == 0
      end

      def ensure_ref_exists(ref)
        return if ref_exists?(ref)
        # Skip pull if not needed
        update_cache
        raise Informative, "[!] Cache unable to find git reference `#{ref}' for `#{url}'.".red unless ref_exists?(ref)
      end

      def ensure_remote_branch_exists(branch)
        Dir.chdir(cache_path) { git "branch -r | grep #{branch}$" } # check for remote branch and do suffix matching ($ anchor)
        return if $? == 0
        
        raise Informative, "[!] Cache unable to find git reference `#{branch}' for `#{url}' (#{$?}).".red
      end
      
      def download_head
        update_cache
        git "clone '#{clone_url}' '#{target_path}'"
      end

      def download_tag
        ensure_ref_exists(options[:tag])
        Dir.chdir(target_path) do
          git "init"
          git "remote add origin '#{clone_url}'"
          git "fetch origin tags/#{options[:tag]}"
          git "reset --hard FETCH_HEAD"
          git "checkout -b activated-pod-commit"
        end
      end

      def download_commit
        ensure_ref_exists(options[:commit])
        git "clone '#{clone_url}' '#{target_path}'"
        Dir.chdir(target_path) do
          git "checkout -b activated-pod-commit #{options[:commit]}"
        end
      end
<<<<<<< HEAD
=======
      
      def download_branch
        ensure_remote_branch_exists(options[:branch])
        git "clone '#{clone_url}' '#{target_path}'"
        Dir.chdir(target_path) do
          git "remote add upstream #{@url}" # we need to add the original url, not the cache url
          git "fetch -q upstream" # refresh the branches
          git "checkout --track -b activated-pod-commit upstream/#{options[:branch]}" # create a new tracking branch
          puts "Just downloaded and checked out branch: #{options[:branch]} from upstream #{clone_url}"
        end
      end
      
      def clean
        (target_path + '.git').rmtree
      end
>>>>>>> 4f92cc88
    end

    class GitHub < Git
      def download_head
        download_only? ? download_and_extract_tarball('master') : super
      end

      def download_tag
        download_only? ? download_and_extract_tarball(options[:tag]) : super
      end

      def download_commit
        download_only? ? download_and_extract_tarball(options[:commit]) : super
      end
<<<<<<< HEAD
=======
      
      def download_branch
        download_only? ? download_and_extract_tarball(options[:branch]) : super
      end
      
      def clean
        if download_only?
          FileUtils.rm_f(tmp_path)
        else
          super
        end
      end
>>>>>>> 4f92cc88

      def tarball_url_for(id)
        original_url, username, reponame = *(url.match(/[:\/]([\w\-]+)\/([\w\-]+)\.git/))
        "https://github.com/#{username}/#{reponame}/tarball/#{id}"
      end

      def tmp_path
        target_path + "tarball.tar.gz"
      end

      private

      def download_only?
        @options[:download_only]
      end

      def download_and_extract_tarball(id)
        File.open(tmp_path, "w+") do |tmpfile|
          open tarball_url_for(id) do |archive|
            tmpfile.write Zlib::GzipReader.new(archive).read
          end

          system "tar xf #{tmpfile.path} -C #{target_path} --strip-components 1"
        end
      end
    end
  end
end<|MERGE_RESOLUTION|>--- conflicted
+++ resolved
@@ -12,14 +12,8 @@
       MAX_CACHE_SIZE = 500
 
       def download
-<<<<<<< HEAD
         create_cache unless cache_exist?
         puts '-> Cloning git repo' if config.verbose?
-=======
-        prepare_cache
-        puts '->'.green << ' Cloning git repo' if config.verbose?
-        # if a branch is specified, it takes priority over a commit
->>>>>>> 4f92cc88
         if options[:tag]
           download_tag
         elsif options[:branch]
@@ -100,10 +94,10 @@
       def ensure_remote_branch_exists(branch)
         Dir.chdir(cache_path) { git "branch -r | grep #{branch}$" } # check for remote branch and do suffix matching ($ anchor)
         return if $? == 0
-        
+
         raise Informative, "[!] Cache unable to find git reference `#{branch}' for `#{url}' (#{$?}).".red
       end
-      
+
       def download_head
         update_cache
         git "clone '#{clone_url}' '#{target_path}'"
@@ -127,9 +121,7 @@
           git "checkout -b activated-pod-commit #{options[:commit]}"
         end
       end
-<<<<<<< HEAD
-=======
-      
+
       def download_branch
         ensure_remote_branch_exists(options[:branch])
         git "clone '#{clone_url}' '#{target_path}'"
@@ -137,14 +129,9 @@
           git "remote add upstream #{@url}" # we need to add the original url, not the cache url
           git "fetch -q upstream" # refresh the branches
           git "checkout --track -b activated-pod-commit upstream/#{options[:branch]}" # create a new tracking branch
-          puts "Just downloaded and checked out branch: #{options[:branch]} from upstream #{clone_url}"
+          puts "Just downloaded and checked out branch: #{options[:branch]} from upstream #{clone_url}" if config.verbose?
         end
       end
-      
-      def clean
-        (target_path + '.git').rmtree
-      end
->>>>>>> 4f92cc88
     end
 
     class GitHub < Git
@@ -159,21 +146,10 @@
       def download_commit
         download_only? ? download_and_extract_tarball(options[:commit]) : super
       end
-<<<<<<< HEAD
-=======
-      
+
       def download_branch
         download_only? ? download_and_extract_tarball(options[:branch]) : super
       end
-      
-      def clean
-        if download_only?
-          FileUtils.rm_f(tmp_path)
-        else
-          super
-        end
-      end
->>>>>>> 4f92cc88
 
       def tarball_url_for(id)
         original_url, username, reponame = *(url.match(/[:\/]([\w\-]+)\/([\w\-]+)\.git/))
