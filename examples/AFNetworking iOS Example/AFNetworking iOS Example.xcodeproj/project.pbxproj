--- conflicted
+++ resolved
@@ -25,14 +25,8 @@
 /* End PBXBuildFile section */
 
 /* Begin PBXFileReference section */
-<<<<<<< HEAD
-		0BBDA6CDB42C48EFB1B980BC /* libPods.a */ = {isa = PBXFileReference; explicitFileType = archive.ar; includeInIndex = 0; path = libPods.a; sourceTree = BUILT_PRODUCTS_DIR; };
-		242C9E9348A44970B9ECDCF5 /* libPods.a */ = {isa = PBXFileReference; explicitFileType = archive.ar; includeInIndex = 0; path = libPods.a; sourceTree = BUILT_PRODUCTS_DIR; };
-		E54FF38417712C8100418B5B /* Pods.xcconfig */ = {isa = PBXFileReference; lastKnownFileType = file; name = Pods.xcconfig; path = Pods/Generated/Pods.xcconfig; sourceTree = "<group>"; };
-=======
 		242C9E9348A44970B9ECDCF5 /* libPods.a */ = {isa = PBXFileReference; explicitFileType = archive.ar; includeInIndex = 0; path = libPods.a; sourceTree = BUILT_PRODUCTS_DIR; };
 		391552C2BD5947DF9FEB5975 /* Pods.xcconfig */ = {isa = PBXFileReference; lastKnownFileType = text.xcconfig; name = Pods.xcconfig; path = Pods/Pods.xcconfig; sourceTree = SOURCE_ROOT; };
->>>>>>> 529cce54
 		F8D25D171396A9D300CF3BD6 /* placeholder-stamp.png */ = {isa = PBXFileReference; lastKnownFileType = image.png; name = "placeholder-stamp.png"; path = "Images/placeholder-stamp.png"; sourceTree = SOURCE_ROOT; };
 		F8D25D181396A9D300CF3BD6 /* placeholder-stamp@2x.png */ = {isa = PBXFileReference; lastKnownFileType = image.png; name = "placeholder-stamp@2x.png"; path = "Images/placeholder-stamp@2x.png"; sourceTree = SOURCE_ROOT; };
 		F8D25D1B1396A9DE00CF3BD6 /* AFGowallaAPIClient.h */ = {isa = PBXFileReference; fileEncoding = 4; lastKnownFileType = sourcecode.c.h; name = AFGowallaAPIClient.h; path = Classes/AFGowallaAPIClient.h; sourceTree = "<group>"; };
@@ -113,11 +107,7 @@
 				F8E469ED1395812A00DB05C8 /* Images */,
 				F8E469631395739D00DB05C8 /* Frameworks */,
 				F8E469611395739C00DB05C8 /* Products */,
-<<<<<<< HEAD
-				E54FF38417712C8100418B5B /* Pods.xcconfig */,
-=======
 				391552C2BD5947DF9FEB5975 /* Pods.xcconfig */,
->>>>>>> 529cce54
 			);
 			sourceTree = "<group>";
 		};
@@ -139,10 +129,6 @@
 				F8E469661395739D00DB05C8 /* Foundation.framework */,
 				F8E469681395739D00DB05C8 /* CoreGraphics.framework */,
 				242C9E9348A44970B9ECDCF5 /* libPods.a */,
-<<<<<<< HEAD
-				0BBDA6CDB42C48EFB1B980BC /* libPods.a */,
-=======
->>>>>>> 529cce54
 			);
 			name = Frameworks;
 			sourceTree = "<group>";
@@ -200,10 +186,7 @@
 				F8E4695C1395739C00DB05C8 /* Sources */,
 				F8E4695D1395739C00DB05C8 /* Frameworks */,
 				F8E4695E1395739C00DB05C8 /* Resources */,
-<<<<<<< HEAD
-=======
 				DD5E268688D543178A339BEB /* Copy Pods Resources */,
->>>>>>> 529cce54
 				8A3A8D61FF1041A3B3AA9C55 /* Copy Pods Resources */,
 			);
 			buildRules = (
@@ -266,9 +249,6 @@
 			);
 			runOnlyForDeploymentPostprocessing = 0;
 			shellPath = /bin/sh;
-<<<<<<< HEAD
-			shellScript = "\"${SRCROOT}/Pods/Generated/Pods-resources.sh\"\n";
-=======
 			shellScript = "\"${SRCROOT}/Pods/Pods-resources.sh\"\n";
 		};
 		DD5E268688D543178A339BEB /* Copy Pods Resources */ = {
@@ -284,7 +264,6 @@
 			runOnlyForDeploymentPostprocessing = 0;
 			shellPath = /bin/sh;
 			shellScript = "\"${SRCROOT}/Pods/Pods-resources.sh\"\n";
->>>>>>> 529cce54
 		};
 /* End PBXShellScriptBuildPhase section */
 
@@ -307,10 +286,6 @@
 /* Begin XCBuildConfiguration section */
 		F8E4697F1395739D00DB05C8 /* Debug */ = {
 			isa = XCBuildConfiguration;
-<<<<<<< HEAD
-			baseConfigurationReference = E54FF38417712C8100418B5B /* Pods.xcconfig */;
-=======
->>>>>>> 529cce54
 			buildSettings = {
 				ARCHS = "$(ARCHS_STANDARD_32_BIT)";
 				"CODE_SIGN_IDENTITY[sdk=iphoneos*]" = "iPhone Developer";
@@ -328,10 +303,6 @@
 		};
 		F8E469801395739D00DB05C8 /* Release */ = {
 			isa = XCBuildConfiguration;
-<<<<<<< HEAD
-			baseConfigurationReference = E54FF38417712C8100418B5B /* Pods.xcconfig */;
-=======
->>>>>>> 529cce54
 			buildSettings = {
 				ARCHS = "$(ARCHS_STANDARD_32_BIT)";
 				"CODE_SIGN_IDENTITY[sdk=iphoneos*]" = "iPhone Developer";
@@ -347,10 +318,7 @@
 		};
 		F8E469821395739D00DB05C8 /* Debug */ = {
 			isa = XCBuildConfiguration;
-<<<<<<< HEAD
-=======
 			baseConfigurationReference = 391552C2BD5947DF9FEB5975 /* Pods.xcconfig */;
->>>>>>> 529cce54
 			buildSettings = {
 				ALWAYS_SEARCH_USER_PATHS = NO;
 				COPY_PHASE_STRIP = NO;
@@ -371,10 +339,7 @@
 		};
 		F8E469831395739D00DB05C8 /* Release */ = {
 			isa = XCBuildConfiguration;
-<<<<<<< HEAD
-=======
 			baseConfigurationReference = 391552C2BD5947DF9FEB5975 /* Pods.xcconfig */;
->>>>>>> 529cce54
 			buildSettings = {
 				ALWAYS_SEARCH_USER_PATHS = NO;
 				COPY_PHASE_STRIP = YES;
