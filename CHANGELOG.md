--- conflicted
+++ resolved
@@ -17,12 +17,14 @@
 ###### Enhancements
 
 - Released [documentation](docs.cocoapods.org).
+- Adds new subcommand `pod spec cat NAME` to print a spec file to standard output.
+- Added Podfile to the Pods project.
+
+- Major clean up and refactor to the code base.
 - Extrace models to [CocoaPods-Core](https://github.com/CocoaPods/Core) gem.
-- Major clean up and refactor to the code base.
 - Extracted command-line command & option handling into
   [CLAide](https://github.com/CocoaPods/CLAide).
 - Added PathList class.
-- Added Podfile to the Pods project.
   [#476](https://github.com/CocoaPods/CocoaPods/issues/476)
 - Extracted XCConfig generator.
 
@@ -68,15 +70,8 @@
 
 ###### Enhancements
 
-<<<<<<< HEAD
-- Adds new subcommand `pod spec cat NAME` to print a spec file to standard output.
-
-## Master
-[CocoaPods](https://github.com/CocoaPods/CocoaPods/compare/0.16.0.rc2...master) • [Xcodeproj](https://github.com/CocoaPods/Xcodeproj/compare/0.4.0.rc1...master)
-=======
 - Added support for copying frameworks to the app bundle.
   [#597](https://github.com/CocoaPods/CocoaPods/pull/597)
->>>>>>> 042b51f9
 
 ###### Bug fixes
 
